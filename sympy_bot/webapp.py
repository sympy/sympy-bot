import textwrap
import datetime
import os
import base64
import urllib
import sys
import shlex
from subprocess import run as subprocess_run, CalledProcessError, PIPE

from aiohttp import web, ClientSession

from gidgethub import routing, sansio, BadRequest
from gidgethub.aiohttp import GitHubAPI

from .changelog import (get_changelog, update_release_notes, VERSION_RE,
                        get_release_notes_filename)

router = routing.Router()

USER = 'sympy-bot'
RELEASE_FILE = 'sympy/release.py'
BOT_VERSION = os.environ.get('HEROKU_RELEASE_VERSION', 'version not found!')

async def main_post(request):
    # read the GitHub webhook payload
    body = await request.read()

    # our authentication token and secret
    secret = os.environ.get("GH_SECRET")
    oauth_token = os.environ.get("GH_AUTH")

    # a representation of GitHub webhook event
    event = sansio.Event.from_http(request.headers, body, secret=secret)

    async with ClientSession() as session:
        gh = GitHubAPI(session, USER, oauth_token=oauth_token)

        # call the appropriate callback for the event
        result = await router.dispatch(event, gh)

    return web.Response(status=200, text=str(result))

async def main_get(request):
    oauth_token = os.environ.get("GH_AUTH")

    async with ClientSession() as session:
        gh = GitHubAPI(session, USER, oauth_token=oauth_token)
        await gh.getitem("/rate_limit")
        rate_limit = gh.rate_limit
        remaining = rate_limit.remaining
        total = rate_limit.limit
        reset_datetime = rate_limit.reset_datetime

    return web.Response(status=200, text=f"You have {remaining} of {total} GitHub API requests remaining. They will reset on {reset_datetime} (UTC), which is in {reset_datetime - datetime.datetime.now(datetime.timezone.utc)}.")

@router.register("pull_request", action="opened")
@router.register("pull_request", action="reopened")
@router.register("pull_request", action="edited")
@router.register("pull_request", action="synchronize")
async def pull_request_edited(event, gh, *args, **kwargs):
    pr_number = event.data['pull_request']['number']
    print(f"PR #{pr_number} was {event.data['action']}.")
    if event.data['pull_request']['state'] == "closed":
        print(f"PR #{pr_number} is closed, skipping")
        return

    await pull_request_comment(event, gh)

async def pull_request_comment(event, gh):
    comments_url = event.data["pull_request"]["comments_url"]
    number = event.data["pull_request"]["number"]
    # TODO: Get the full list of users with commits, not just the user who
    # opened the PR.
    commits_url = event.data["pull_request"]["commits_url"]
    commits = gh.getiter(commits_url)
    users = set()
    async for commit in commits:
        if commit['author']:
            users.add(commit['author']['login'])

    if not users:
        users = {event.data['pull_request']['head']['user']['login']}

    users = sorted(users)
    contents_url = event.data['pull_request']['base']['repo']['contents_url']

    version_url = contents_url.replace('{+path}', RELEASE_FILE)

    comments = gh.getiter(comments_url)
    # Try to find an existing comment to update
    existing_comment = None
    async for comment in comments:
        if comment['user']['login'] == USER:
            existing_comment = comment
            break

    status, message, changelogs = get_changelog(event.data['pull_request']['body'])

    gh_status = 'success' if status else 'failure'

    release_notes_file = "!!ERROR!! Could not get the release notes filename!"
    if status:
        try:
            release_file = await gh.getitem(version_url)
            m = VERSION_RE.search(base64.b64decode(release_file['content']).decode('utf-8'))
        except BadRequest: # file not found
            m = False
        if not m:
            status = False
            gh_status = 'error'
            message = f"""\
There was an error getting the version from the `{RELEASE_FILE}` file. Please open an issue at https://github.com/sympy/sympy-bot/issues."""
        else:
            version = m.group()
            release_notes_file = get_release_notes_filename(version)

    status_message = "The release notes look OK" if status else "The release notes check failed"

    emoji_status = {
        True: ':white_check_mark:',
        False: ':x:',
        }

    if status:
        fake_release_notes = """
## Authors
"""
        wiki_url = event.data['pull_request']['base']['repo']['html_url'] + '/wiki/' + release_notes_file[:-3] # Strip the .md for the URL

        try:
            updated_fake_release_notes = update_release_notes(rel_notes_txt=fake_release_notes,
                changelogs=changelogs, pr_number=number,
                authors=users).replace('## Authors', '').strip()
        except Exception as e:
            status = False
            status_message = "ERROR"
            message += f"""

There was an error processing the release notes, which most likely indicates a bug in the bot. Please open an issue at https://github.com/sympy/sympy-bot/issues. The error was: {e}

"""
        else:
            if changelogs:
                message += f'\n\nHere is what the release notes will look like:\n{updated_fake_release_notes}\n\nThis will be added to {wiki_url}.'

    PR_message = f"""\
{emoji_status[status]}

Hi, I am the [SymPy bot](https://github.com/sympy/sympy-bot) ({BOT_VERSION}). I'm here to make sure this pull request has a release notes entry. Please read the [guide on how to write release notes](https://github.com/sympy/sympy/wiki/Writing-Release-Notes). <details><summary>Click here to see the pull request description that was parsed.</summary>

{textwrap.indent(event.data['pull_request']['body'], '    ')}

</details><p>

"""
    if not status:
        PR_message += "There was an issue with the release notes."

    PR_message += f"""

{message}

Note: This comment will be updated with the latest check if you edit the pull request. You need to reload the page to see it.

"""

    if existing_comment:
        comment = await gh.patch(existing_comment['url'], data={"body": PR_message})
    else:
        comment = await gh.post(comments_url, data={"body": PR_message})

    statuses_url = event.data['pull_request']['statuses_url']
    await gh.post(statuses_url, data=dict(
        state=gh_status,
        target_url=comment['html_url'],
        description=status_message,
        context='sympy-bot/release-notes',
    ))

    rate_limit = gh.rate_limit
    remaining = rate_limit.remaining
    total = rate_limit.limit
    reset_datetime = rate_limit.reset_datetime

    if remaining <= 10:
        message = f"""\

**:warning::warning::warning:WARNING:warning::warning::warning:**: I am nearing my API limit. I have only {remaining} of {total} API requests left. They will reset on {reset_datetime} (UTC), which is in {reset_datetime - datetime.datetime.now(datetime.timezone.utc)}.

"""

        comment = await gh.post(comments_url, data={"body": message})

    return status, release_notes_file, changelogs, comment

@router.register("pull_request", action="closed")
async def pull_request_closed(event, gh, *args, **kwargs):
    pr_number = event.data['pull_request']['number']
    print(f"PR #{pr_number} was {event.data['action']}.")
    if not event.data['pull_request']['merged']:
        print("PR", pr_number, "was closed without merging, skipping")
        return

    status, release_notes_file, changelogs, comment = await pull_request_comment(event, gh, *args, **kwargs)

    wiki_url = event.data['pull_request']['base']['repo']['html_url'] + '.wiki'
    users = [event.data['pull_request']['head']['user']['login']]
    number = event.data["pull_request"]["number"]

    if status:
<<<<<<< HEAD
        try:
            update_wiki(
                wiki_url=wiki_url,
                release_notes_file=release_notes_file,
                changelogs=changelogs,
                pr_number=number,
                authors=users,
            )
            update_message = comment['body'] + f"""

**Update**

The release notes on the [wiki]({wiki_url}) have been updated.

"""
            comment = await gh.post(comment['url'], data={"body": update_message})
        except RuntimeError as e:
            await error_comment(event, gh, e.args[0])
            raise
        except CalledProcessError as e:
            await error_comment(event, gh, str(e))
            raise
=======
        if changelogs:
            try:
                update_wiki(
                    wiki_url=wiki_url,
                    release_notes_file=release_notes_file,
                    changelogs=changelogs,
                    pr_number=number,
                    authors=users,
                )
            except RuntimeError as e:
                await error_comment(event, gh, e.args[0])
                raise
            except CalledProcessError as e:
                await error_comment(event, gh, str(e))
                raise
>>>>>>> c7957799
    else:
        message = "The pull request was merged even though the release notes bot had a failing status."
        await error_comment(event, gh, message)

async def error_comment(event, gh, message):
    """
    Add a new comment with an error message. For use when updating the release
    notes fails.
    """
    token = os.environ.get("GH_AUTH")
    message = message.replace(token, '~~~TOKEN~~~')

    error_message = f"""\

**:rotating_light::rotating_light::rotating_light:ERROR:rotating_light::rotating_light::rotating_light:** There was an error automatically updating the release notes. Normally it should not have been possible to merge this pull request. You might want to open an issue about this at https://github.com/sympy/sympy-bot/issues.

In the meantime, you will need to update the release notes on the wiki manually.

The error message was: {message}
"""

    url = event.data["pull_request"]["comments_url"]
    comment = await gh.post(url, data={"body": error_message})

    statuses_url = event.data['pull_request']['statuses_url']
    await gh.post(statuses_url, data=dict(
        state='error',
        target_url=comment['html_url'],
        description='There was an error updating the release notes on the wiki.',
        context='sympy-bot/release-notes',
    ))

# Modified from doctr.travis.run_command_hiding_token
def run(args, shell=False, check=True):
    token = os.environ.get("GH_AUTH").encode('utf-8')

    if not shell:
        command = ' '.join(map(shlex.quote, args))
    else:
        command = args

    command = command.replace(token.decode('utf-8'), '~'*len(token))
    print(command)
    sys.stdout.flush()

    if token:
        stdout = stderr = PIPE
    else:
        stdout = stderr = None
    p = subprocess_run(args, stdout=stdout, stderr=stderr, shell=shell, check=check)
    if token:
        # XXX: Do this in a way that is streaming
        out, err = p.stdout, p.stderr
        out = out.replace(token, b"~"*len(token))
        err = err.replace(token, b"~"*len(token))
        if out:
            print(out.decode('utf-8'))
        if err:
            print(err.decode('utf-8'), file=sys.stderr)
    sys.stdout.flush()
    sys.stderr.flush()
    return p.returncode

def update_wiki(*, wiki_url, release_notes_file, changelogs, pr_number,
                authors):
    run(['git', 'config', '--global', 'user.email', "sympy+bot@sympy.org"])
    run(['git', 'config', '--global', 'user.name', "SymPy Bot"])

    run(['git', 'clone', wiki_url, '--depth', '1'], check=True)
    _, wiki = wiki_url.rsplit('/', 1)
    os.chdir(wiki)

    with open(release_notes_file, 'r') as f:
        rel_notes_txt = f.read()

    try:
        new_rel_notes_txt = update_release_notes(rel_notes_txt=rel_notes_txt,
        changelogs=changelogs, pr_number=pr_number, authors=authors)
    except Exception as e:
        raise RuntimeError(str(e)) from e

    with open(release_notes_file, 'w') as f:
        f.write(new_rel_notes_txt)

    run(['git', 'diff'], check=True)
    run(['git', 'add', release_notes_file], check=True)

    message = f"Update {release_notes_file} from PR #{pr_number}"
    run(['git', 'commit', '-m', message], check=True)

    parsed_url = list(urllib.parse.urlparse(wiki_url))
    parsed_url[1] = os.environ.get("GH_AUTH") + '@' + parsed_url[1]
    auth_url = urllib.parse.urlunparse(parsed_url)

    # TODO: Use a deploy key to do this
    run(['git', 'push', auth_url, 'master'], check=True)<|MERGE_RESOLUTION|>--- conflicted
+++ resolved
@@ -208,30 +208,6 @@
     number = event.data["pull_request"]["number"]
 
     if status:
-<<<<<<< HEAD
-        try:
-            update_wiki(
-                wiki_url=wiki_url,
-                release_notes_file=release_notes_file,
-                changelogs=changelogs,
-                pr_number=number,
-                authors=users,
-            )
-            update_message = comment['body'] + f"""
-
-**Update**
-
-The release notes on the [wiki]({wiki_url}) have been updated.
-
-"""
-            comment = await gh.post(comment['url'], data={"body": update_message})
-        except RuntimeError as e:
-            await error_comment(event, gh, e.args[0])
-            raise
-        except CalledProcessError as e:
-            await error_comment(event, gh, str(e))
-            raise
-=======
         if changelogs:
             try:
                 update_wiki(
@@ -241,13 +217,19 @@
                     pr_number=number,
                     authors=users,
                 )
+                update_message = comment['body'] + f"""
+
+**Update**
+
+The release notes on the [wiki]({wiki_url}) have been updated.
+"""
+                comment = await gh.post(comment['url'], data={"body": update_message})
             except RuntimeError as e:
                 await error_comment(event, gh, e.args[0])
                 raise
             except CalledProcessError as e:
                 await error_comment(event, gh, str(e))
                 raise
->>>>>>> c7957799
     else:
         message = "The pull request was merged even though the release notes bot had a failing status."
         await error_comment(event, gh, message)
