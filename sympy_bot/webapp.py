--- conflicted
+++ resolved
@@ -68,15 +68,10 @@
 
     await pull_request_comment_release_notes(event, gh)
     await pull_request_comment_added_deleted(event, gh)
+    await pull_request_assign_issues(event, gh)
     await rate_limit_comment(event, gh)
 
-<<<<<<< HEAD
-    await pull_request_assign_issues(event, gh)
-
-async def pull_request_comment(event, gh):
-=======
 async def pull_request_comment_release_notes(event, gh):
->>>>>>> c600efc2
     comments_url = event.data["pull_request"]["comments_url"]
     number = event.data["pull_request"]["number"]
     # TODO: Get the full list of users with commits, not just the user who
